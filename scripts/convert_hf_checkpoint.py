# Copyright (c) Meta Platforms, Inc. and affiliates.
# All rights reserved.

# This source code is licensed under the license found in the
# LICENSE file in the root directory of this source tree.
import json
import re
import shutil
import sys
from pathlib import Path
from typing import Optional

import torch

# support running without installing as a package
wd = Path(__file__).parent.parent.resolve()
sys.path.append(str(wd))

from model import ModelArgs


@torch.inference_mode()
def convert_hf_checkpoint(
    *,
    checkpoint_dir: Path = Path("checkpoints/meta-Transformer/Transformer-2-7b-chat-hf"),
    model_name: Optional[str] = None,
) -> None:
    if model_name is None:
        model_name = checkpoint_dir.name

    # Llama 3 8B doesn't need conversion; instead, the original/consolidated.NN.pth files
    # need to be copied into model.pth.
    # Llama 3 70B can't be easily merged into one model.pth file, though, since names of the
    # weights is state dict are the same in each consolidated.NN.pth file. Thus, it is not
    # currently supported.
    # Along this, we need to copy the original/tokenizer.model file to tokenizer.model.tiktoken
    is_llama3 = "Llama-3" in model_name
    if is_llama3:
        # Check if we have multiple original/consolidated.NN.pth files and report error
        # if we do for Llama 3.
        original_dir = checkpoint_dir / "original"
        pattern = re.compile(r"^consolidated\.\d{2}\.pth$")
        bin_files = [bin for bin in original_dir.iterdir() if pattern.match(bin.name)]
        if len(bin_files) > 1:
            raise ValueError(
                f"Multiple consolidated.NN.pth files found in {original_dir}. "
                "Merging them into one model.pth file is not supported for Llama 3.")


    config = ModelArgs.from_name(model_name)
    print(f"Model config {config.__dict__}")

    # Load the json file containing weight mapping
    if not is_llama3:
        model_map_json = checkpoint_dir / "pytorch_model.bin.index.json"

        assert model_map_json.is_file()

        with open(model_map_json) as json_map:
            bin_index = json.load(json_map)

        weight_map = {
            "model.embed_tokens.weight": "tok_embeddings.weight",
            "model.layers.{}.self_attn.q_proj.weight": "layers.{}.attention.wq.weight",
            "model.layers.{}.self_attn.k_proj.weight": "layers.{}.attention.wk.weight",
            "model.layers.{}.self_attn.v_proj.weight": "layers.{}.attention.wv.weight",
            "model.layers.{}.self_attn.o_proj.weight": "layers.{}.attention.wo.weight",
            'model.layers.{}.self_attn.rotary_emb.inv_freq': None,
            'model.layers.{}.mlp.gate_proj.weight': 'layers.{}.feed_forward.w1.weight',
            "model.layers.{}.mlp.up_proj.weight": "layers.{}.feed_forward.w3.weight",
            "model.layers.{}.mlp.down_proj.weight": "layers.{}.feed_forward.w2.weight",
            "model.layers.{}.input_layernorm.weight": "layers.{}.attention_norm.weight",
            "model.layers.{}.post_attention_layernorm.weight": "layers.{}.ffn_norm.weight",
            "model.norm.weight": "norm.weight",
            "lm_head.weight": "output.weight",
        }
        bin_files = {checkpoint_dir / bin for bin in bin_index["weight_map"].values()}
    else:
        # There is no separate pytorch_model.bin.index.json file for llama3.
        # Instead, we will just use all original/consolidated.NN.pth files.
        # so, we use model.safetensors.index.json
        weight_map = None
        original_dir = checkpoint_dir / "original"
        pattern = re.compile(r"^consolidated\.\d{2}\.pth$")
        bin_files = {bin for bin in original_dir.iterdir() if pattern.match(bin.name)}
        

    def permute(w, n_head):
        dim = config.dim
        return (
            w.view(n_head, 2, config.head_dim // 2, dim)
            .transpose(1, 2)
            .reshape(config.head_dim * n_head, dim)
        )

    merged_result = {}
    for file in sorted(bin_files):
        state_dict = torch.load(str(file), map_location="cpu", mmap=True, weights_only=True)
        merged_result.update(state_dict)
    final_result = {}
    if weight_map is not None:
        for key, value in merged_result.items():
            if "layers" in key:
                abstract_key = re.sub(r'(\d+)', '{}', key)
                layer_num = re.search(r'\d+', key).group(0)
                new_key = weight_map[abstract_key]
                if new_key is None:
                    continue
                new_key = new_key.format(layer_num)
            else:
                new_key = weight_map[key]

            final_result[new_key] = value

        for key in tuple(final_result.keys()):
            if "wq" in key:
                q = final_result[key]
                k = final_result[key.replace("wq", "wk")]
                v = final_result[key.replace("wq", "wv")]
                q = permute(q, config.n_head)
                k = permute(k, config.n_local_heads)
                final_result[key.replace("wq", "wqkv")] = torch.cat([q, k, v])
                del final_result[key]
                del final_result[key.replace("wq", "wk")]
                del final_result[key.replace("wq", "wv")]
    else:
        final_result = merged_result
    print(f"Saving checkpoint to {checkpoint_dir / 'model.pth'}")
    torch.save(final_result, checkpoint_dir / "model.pth")
<<<<<<< HEAD
    if 'llama-3' in model_name.lower():
=======
    if is_llama3:
>>>>>>> 30d69b32
        original_dir = checkpoint_dir / "original"
        tokenizer_model = original_dir / "tokenizer.model"
        tokenizer_model_tiktoken = checkpoint_dir / "tokenizer.model"
        print(f"Copying {tokenizer_model} to {tokenizer_model_tiktoken}")
        shutil.copy(tokenizer_model, tokenizer_model_tiktoken)

if __name__ == '__main__':
    import argparse
    parser = argparse.ArgumentParser(description='Convert HuggingFace checkpoint.')
    parser.add_argument('--checkpoint_dir', type=Path, default=Path("checkpoints/meta-llama/llama-2-7b-chat-hf"))
    parser.add_argument('--model_name', type=str, default=None)

    args = parser.parse_args()
    convert_hf_checkpoint(
        checkpoint_dir=args.checkpoint_dir,
        model_name=args.model_name,
    )<|MERGE_RESOLUTION|>--- conflicted
+++ resolved
@@ -127,11 +127,8 @@
         final_result = merged_result
     print(f"Saving checkpoint to {checkpoint_dir / 'model.pth'}")
     torch.save(final_result, checkpoint_dir / "model.pth")
-<<<<<<< HEAD
+
     if 'llama-3' in model_name.lower():
-=======
-    if is_llama3:
->>>>>>> 30d69b32
         original_dir = checkpoint_dir / "original"
         tokenizer_model = original_dir / "tokenizer.model"
         tokenizer_model_tiktoken = checkpoint_dir / "tokenizer.model"
