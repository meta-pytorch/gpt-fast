--- conflicted
+++ resolved
@@ -67,21 +67,13 @@
             if args.dataset:
                 subprocess.check_call(
                     shlex.split(
-<<<<<<< HEAD
                         f"python benchmark.py --dataset={args.dataset} --n_shot={args.n_shot} {'--interactive' if args.interactive else ''} --num_samples={args.num_samples} --max_new_tokens={args.max_new_tokens} {'--top_k='+str(args.top_k) if args.top_k else ''} --top_p={args.top_p} --temperature={args.temperature} --checkpoint_path={args.checkpoint_path} {'--compile' if args.compile else ''} {'--compile_prefill' if args.compile_prefill else ''} {'--profile' if args.profile else ''} {'--sdpa='+str(args.sdpa) if args.sdpa else ''} --draft_checkpoint_path={args.draft_checkpoint_path} --draft_early_exit={draft_early_exit} --speculate_k={speculate_k} {'--self_speculative' if args.self_speculative else ''} --early_exit={args.early_exit} --device={args.device} --log_file={log_file}"
-=======
-                        f"python benchmark.py --dataset={args.dataset} --n_shot={args.n_shot} {'--interactive' if args.interactive else ''} {'--num_samples='+str(args.num_samples) if args.num_samples else ''} --max_new_tokens={args.max_new_tokens} {'--top_k='+str(args.top_k) if args.top_k else ''} --top_p={args.top_p} --temperature={args.temperature} --checkpoint_path={args.checkpoint_path} {'--model_name='+str(args.model_name) if args.model_name else ''} {'--compile' if args.compile else ''} {'--compile_prefill' if args.compile_prefill else ''} {'--sdpa='+str(args.sdpa) if args.sdpa else ''} {'--enable_flash' if args.enable_flash else ''} {'--enable_mem_efficient' if args.enable_mem_efficient else ''} {'--profile' if args.profile else ''} {'--draft_checkpoint_path='+str(args.draft_checkpoint_path) if args.draft_checkpoint_path else ''} --early_exit={early_exit} --speculate_k={speculate_k} {'--self_speculative' if args.self_speculative else ''} --device={args.device} --log_results={log_results}"
->>>>>>> 958ee2da
                     )
                 )
             else:
                 subprocess.check_call(
                     shlex.split(
-<<<<<<< HEAD
                         f"python generate.py --prompt=\"{args.prompt}\" {'--interactive' if args.interactive else ''} --num_samples={args.num_samples} --max_new_tokens={args.max_new_tokens} {'--top_k='+str(args.top_k) if args.top_k else ''} --top_p={args.top_p} --temperature={args.temperature} --checkpoint_path={args.checkpoint_path} {'--compile' if args.compile else ''} {'--compile_prefill' if args.compile_prefill else ''} {'--profile' if args.profile else ''} {'--sdpa='+str(args.sdpa) if args.sdpa else ''} --draft_checkpoint_path={args.draft_checkpoint_path} --draft_early_exit={draft_early_exit} --speculate_k={speculate_k} {'--self_speculative' if args.self_speculative else ''} --early_exit={args.early_exit} --device={args.device} --log_file={log_file}"
-=======
-                        f"python generate.py --prompt=\"{args.prompt}\" {'--interactive' if args.interactive else ''} {'--num_samples='+str(args.num_samples) if args.num_samples else ''} --max_new_tokens={args.max_new_tokens} {'--top_k='+str(args.top_k) if args.top_k else ''} --top_p={args.top_p} --temperature={args.temperature} --checkpoint_path={args.checkpoint_path} {'--model_name='+str(args.model_name) if args.model_name else ''} {'--compile' if args.compile else ''} {'--compile_prefill' if args.compile_prefill else ''} {'--sdpa='+str(args.sdpa) if args.sdpa else ''} {'--enable_flash' if args.enable_flash else ''} {'--enable_mem_efficient' if args.enable_mem_efficient else ''} {'--profile' if args.profile else ''} {'--draft_checkpoint_path='+str(args.draft_checkpoint_path) if args.draft_checkpoint_path else ''} --early_exit={early_exit} --speculate_k={speculate_k} {'--self_speculative' if args.self_speculative else ''} --device={args.device} --log_results={log_results}"
->>>>>>> 958ee2da
                     )
                 )
 
