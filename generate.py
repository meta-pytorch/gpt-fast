# Copyright (c) Meta Platforms, Inc. and affiliates.
# All rights reserved.

# This source code is licensed under the license found in the
# LICENSE file in the root directory of this source tree.
import itertools
import sys
import time
from pathlib import Path
from typing import Optional, Tuple, Union

import torch
import torch._dynamo.config
import torch._inductor.config
from torch.nn.attention.flex_attention import BlockMask, create_block_mask

def device_sync(device):
    if "cuda" in device:
        torch.cuda.synchronize(device)
    elif ("cpu" in device) or ("mps" in device):
        pass
    else:
        print(f"device={device} is not yet suppported")


torch._inductor.config.coordinate_descent_tuning = True
torch._inductor.config.triton.unique_kernel_names = True
# Experimental features to reduce compilation times, will be on by default in future
torch._inductor.config.fx_graph_cache = True 
torch._functorch.config.enable_autograd_cache = True

default_device = 'cuda' if torch.cuda.is_available() else 'cpu'

# support running without installing as a package
wd = Path(__file__).parent.parent.resolve()
sys.path.append(str(wd))

from model import Transformer
from tokenizer import get_tokenizer

def multinomial_sample_one_no_sync(probs_sort): # Does multinomial sampling without a cuda synchronization
    q = torch.empty_like(probs_sort).exponential_(1)
    return torch.argmax(probs_sort / q, dim=-1, keepdim=True).to(dtype=torch.int)

def logits_to_probs(logits, temperature: float = 1.0, top_k: Optional[int] = None):
    logits = logits / max(temperature, 1e-5)

    if top_k is not None:
        v, _ = torch.topk(logits, min(top_k, logits.size(-1)))
        pivot = v.select(-1, -1).unsqueeze(-1)
        logits = torch.where(logits < pivot, -float("Inf"), logits)
    probs = torch.nn.functional.softmax(logits, dim=-1)
    return probs

def sample(logits, temperature: float = 1.0, top_k: Optional[int] = None):
    probs = logits_to_probs(logits[:, -1], temperature, top_k)
    idx_next = multinomial_sample_one_no_sync(probs)
    return idx_next, probs

def roundup(val, multiplier):
    return ((val - 1) // multiplier + 1) * multiplier

def causal_mask(b, h, q, kv):
    return q >= kv

def prefill(model: Transformer, x: torch.Tensor, input_pos: torch.Tensor, **sampling_kwargs) -> torch.Tensor:
    # input_pos: [B, S]
    mask = create_block_mask(causal_mask, 1, 1, input_pos.shape[0], model.max_seq_length, device="cuda")
    logits = model(mask, x, input_pos)
    return sample(logits, **sampling_kwargs)[0]

def decode_one_token(model: Transformer, x: torch.Tensor, input_pos: torch.Tensor, block_mask: BlockMask, **sampling_kwargs) -> Tuple[torch.Tensor, torch.Tensor]:
    # input_pos: [B, 1]
    assert input_pos.shape[-1] == 1
    block_index = input_pos // block_mask.BLOCK_SIZE[0]
    mask = block_mask[:, :, block_index]
    logits = model(mask, x, input_pos)
    return sample(logits, **sampling_kwargs)

def decode_n_tokens(model: Transformer, cur_token: torch.Tensor, input_pos: torch.Tensor, num_new_tokens: int, callback=lambda _: _, **sampling_kwargs):
    block_mask = create_block_mask(causal_mask, 1, 1, model.max_seq_length, model.max_seq_length, device="cuda")
    new_tokens, new_probs = [], []
    for i in range(num_new_tokens):
<<<<<<< HEAD
        next_token, next_prob = decode_one_token(
            model, cur_token, input_pos, block_mask, **sampling_kwargs
        )
        input_pos += 1
        new_tokens.append(next_token.clone())
        callback(new_tokens[-1])
        new_probs.append(next_prob.clone())
        cur_token = next_token.view(1, -1)
=======
        with torch.backends.cuda.sdp_kernel(enable_flash=False, enable_mem_efficient=False, enable_math=True): # Actually better for Inductor to codegen attention here
            next_token, next_prob = decode_one_token(
                model, cur_token, input_pos, **sampling_kwargs
            )
            input_pos += 1
            new_tokens.append(next_token.clone())
            callback(new_tokens[-1])
            new_probs.append(next_prob.clone())
            cur_token = next_token.clone()
>>>>>>> 61c193da

    return new_tokens, new_probs


def model_forward(model, x, input_pos):
    return model(x, input_pos)

def speculative_decode(
    model: Transformer,
    draft_model: Transformer,
    cur_token: torch.Tensor,
    input_pos: int,
    speculate_k: int,
    **sampling_kwargs
) -> torch.Tensor:
    # draft model inference sequentially
    device = cur_token.device
    orig_input_pos = torch.tensor([input_pos], dtype=torch.int64, device=cur_token.device)
    draft_tokens, draft_probs = decode_n_tokens(draft_model, cur_token.view(1, -1), orig_input_pos.clone(), speculate_k, **sampling_kwargs)

    draft_tokens = torch.cat(draft_tokens)
    # parallel inference on target model using draft tokens
    target_logits = model_forward(
        model,
        torch.cat([cur_token.view(1), draft_tokens]).view(1, -1),
        torch.arange(input_pos, input_pos + speculate_k + 1, device=cur_token.device)
    )
    target_probs = logits_to_probs(target_logits[0], **sampling_kwargs)
    draft_probs = torch.stack(draft_probs)
    # q: target prob, p: draft prob
    # q >= p: always accept draft token
    # q < p: q/p prob to accept draft token
    p = draft_probs[torch.arange(0, speculate_k, device=device), draft_tokens]
    q = target_probs[torch.arange(0, speculate_k, device=device), draft_tokens]
    accept_draft_prob = torch.minimum(torch.ones(()), q[:speculate_k]/ p)
    rejected_locations = (torch.rand_like(accept_draft_prob) > accept_draft_prob).nonzero()

    if rejected_locations.shape[0] == 0: # All draft tokens have been accepted
        accept_length = speculate_k + 1
        last_token = multinomial_sample_one_no_sync(target_probs[-1])
        # fill last token into draft model
        model_forward(
            draft_model,
            draft_tokens[-1].view(1, -1),
            orig_input_pos + speculate_k,
        )
        return torch.cat([draft_tokens, last_token])
    else:
        accept_length = rejected_locations[0].item()
        p = draft_probs[accept_length]
        q = target_probs[accept_length]
        new = q - p
        new = torch.where(new > 0, new, 0.0)
        new = new / new.sum()
        next_token = multinomial_sample_one_no_sync(new)
        return torch.cat([draft_tokens[:accept_length], next_token])

@torch.no_grad()
def generate(
    model: Transformer,
    prompt: torch.Tensor,
    max_new_tokens: int,
    batch_size: int,
    *,
    interactive: bool,
    draft_model: Transformer,
    speculate_k: Optional[int] = 8,
    callback = lambda x: x,
    **sampling_kwargs
) -> torch.Tensor:
    """
    Takes a conditioning sequence (prompt) as input and continues to generate as many tokens as requested.
    """

    is_speculative = draft_model is not None
    # create an empty tensor of the expected final shape and fill in the current tokens
    T = prompt.size(-1)
    T_new = T + max_new_tokens
    T_buf = roundup(T_new, 128) # round up to multiple of 128 to use flex_attention
    if interactive:
        max_seq_length = 384
    else:
        max_seq_length = min(T_buf, model.config.block_size)

    device, dtype = prompt.device, prompt.dtype
    max_seq_length = max_seq_length + speculate_k + 1 if is_speculative else max_seq_length
    with torch.device(device):
        model.setup_caches(max_batch_size=batch_size, max_seq_length=max_seq_length)
        if is_speculative and draft_model is not model:
            draft_model.setup_caches(max_batch_size=batch_size, max_seq_length=max_seq_length)

    # create an empty tensor of the expected final shape and fill in the current tokens
<<<<<<< HEAD
    empty = torch.empty(T_buf, dtype=dtype, device=device)
    empty[:T] = prompt
=======
    empty = torch.empty(batch_size, T_new, dtype=dtype, device=device)
    # We are just making the same prompt for every batch
    prompt = prompt.view(1, -1).repeat(batch_size, 1)
    empty[:, :T] = prompt
>>>>>>> 61c193da
    seq = empty
    input_pos = torch.arange(0, T, device=device)

    next_token = prefill(model, prompt.view(batch_size, -1), input_pos, **sampling_kwargs).clone()
    if is_speculative:
        prefill(draft_model, prompt.view(batch_size, -1), input_pos, **sampling_kwargs)
    seq[:, T] = next_token.squeeze()

    input_pos = torch.tensor([T], device=device, dtype=torch.int)
    accept_counts = [0] * (speculate_k + 1)

    if is_speculative:
        input_pos = input_pos.item()  # for speculative decoding easier to keep on host
        while input_pos < T_new - 1:
            cur_token = next_token.view(())

            next_tokens = speculative_decode(
                model, draft_model, cur_token, input_pos, speculate_k, **sampling_kwargs
            )

            accept_counts[len(next_tokens) - 1] += 1
            num_added = min(T_new - input_pos - 1, len(next_tokens))
            seq[input_pos + 1 : input_pos + num_added + 1] = next_tokens[: num_added]
            for i in next_tokens[: num_added,]:
                callback(i)
            input_pos = input_pos + num_added
            next_token = next_tokens[-1]
    else:
<<<<<<< HEAD
        generated_tokens, _ = decode_n_tokens(model, next_token.view(1, -1), input_pos, max_new_tokens - 1, callback=callback, **sampling_kwargs)
        seq[T + 1:T_new] = torch.cat(generated_tokens)
=======
        generated_tokens, _ = decode_n_tokens(model, next_token.view(batch_size, -1), input_pos, max_new_tokens - 1, callback=callback, **sampling_kwargs)
        seq[:, T + 1:] = torch.cat(generated_tokens, dim=-1)
>>>>>>> 61c193da

    generate_stats = {
        'accept_counts': accept_counts
    }
    return seq[:T_new], generate_stats

def encode_tokens(tokenizer, string, bos=True, device=default_device):
    tokens = tokenizer.encode(string)
    if bos:
        tokens = [tokenizer.bos_id()] + tokens
    return torch.tensor(tokens, dtype=torch.int, device=device)

def _load_model(checkpoint_path, device, precision, use_tp):
    use_cuda = 'cuda' in device
    with torch.device('meta'):
        model = Transformer.from_name(checkpoint_path.parent.name)

    if "int8" in str(checkpoint_path):
        print("Using int8 weight-only quantization!")
        from quantize import WeightOnlyInt8QuantHandler
        simple_quantizer = WeightOnlyInt8QuantHandler(model)
        model = simple_quantizer.convert_for_runtime()

    if "int4" in str(checkpoint_path):
        print("Using int4 weight-only quantization!")
        path_comps = checkpoint_path.name.split(".")
        groupsize = int(path_comps[-2][1:])
        from quantize import WeightOnlyInt4QuantHandler
        simple_quantizer = WeightOnlyInt4QuantHandler(model, groupsize)
        model = simple_quantizer.convert_for_runtime()

    checkpoint = torch.load(str(checkpoint_path), mmap=True, weights_only=True)
    if "model" in checkpoint and "stories" in str(checkpoint_path):
        checkpoint = checkpoint["model"]
    model.load_state_dict(checkpoint, assign=True)

    if use_tp:
        from tp import apply_tp
        print("Applying tensor parallel to model ...")
        apply_tp(model)

    model = model.to(device=device, dtype=precision)
    return model.eval()

def _get_model_size(model):
    model_size = 0
    params = 0
    for name, child in model.named_children():
        if not isinstance(child, torch.nn.Embedding):
            model_size += sum(
                [
                    p.numel() * p.dtype.itemsize
                    for p in itertools.chain(child.parameters(), child.buffers())
                ]
            )
            params += sum(
                [
                    p.numel()
                    for p in itertools.chain(child.parameters(), child.buffers())
                ]
            )
    return model_size, params

B_INST, E_INST = "[INST]", "[/INST]"

def main(
    prompt: Union[int, str] = "Hello, my name is",
    interactive: bool = False,
    num_samples: int = 5,
    max_new_tokens: int = 100,
    batch_size: int = 1,
    top_k: int = 200,
    temperature: float = 0.8,
    checkpoint_path: Path = Path("checkpoints/meta-Transformer/Transformer-2-7b-chat-hf/model.pth"),
    compile: bool = True,
    compile_prefill: bool = False,
    profile: Optional[Path] = None,
    draft_checkpoint_path: Optional[Path] = None,
    speculate_k: int = 5,
    device=default_device,
) -> None:
    """Generates text samples based on a pre-trained Transformer model and tokenizer.
    """
    assert checkpoint_path.is_file(), checkpoint_path

    tokenizer_path = checkpoint_path.parent / "tokenizer.model"
    assert tokenizer_path.is_file(), str(tokenizer_path)

    global print
    from tp import maybe_init_dist
    rank = maybe_init_dist()
    use_tp = rank is not None
    if use_tp:
        if rank != 0:
            # only print on rank 0
            print = lambda *args, **kwargs: None

    print(f"Using device={device}")
    precision = torch.bfloat16
    is_speculative = draft_checkpoint_path is not None
    is_chat = "chat" in str(checkpoint_path)

    print("Loading model ...")
    t0 = time.time()
    model = _load_model(checkpoint_path, device, precision, use_tp)

    if is_speculative:
        draft_model = _load_model(draft_checkpoint_path, device, precision, use_tp)
    else:
        draft_model = None

    device_sync(device=device) # MKG
    print(f"Time to load model: {time.time() - t0:.02f} seconds")

    tokenizer = get_tokenizer(tokenizer_path, checkpoint_path)

    if isinstance(prompt, str):
        encoded = encode_tokens(tokenizer, prompt, bos=True, device=device)
    else:
        # generate a fully synthetic prompt
        encoded = torch.randint(0, 1024, (prompt,), device=device, dtype=torch.int64)
    prompt_length = encoded.size(-1)

    torch.manual_seed(1234)
    model_size, params = _get_model_size(model)
    if compile:
        if is_speculative and use_tp: # and ("cuda" in device):
            torch._inductor.config.triton.cudagraph_trees = False # Bug with cudagraph trees in this case

        if is_speculative:
            global model_forward, logits_to_prob
            model_forward = torch.compile(model_forward, mode="reduce-overhead", fullgraph=True)

        global decode_one_token, prefill
        decode_one_token = torch.compile(decode_one_token, mode="reduce-overhead", fullgraph=True)

        # Uncomment to squeeze more perf out of prefill
        if compile_prefill:
            prefill = torch.compile(prefill, fullgraph=True, dynamic=True)


    aggregate_metrics = {
        'tokens_per_sec': [],
        'accept_counts': [],
    }
    start = -1 if compile else 0

    for i in range(start, num_samples):
        device_sync(device=device) # MKG
        if i >= 0 and interactive:
            prompt = input("What is your prompt? ")
            if is_chat:
                prompt = f"{B_INST} {prompt.strip()} {E_INST}"
            encoded = encode_tokens(tokenizer, prompt, bos=True, device=device)

        if interactive and i >= 0:
            buffer = []
            period_id = tokenizer.encode('.')[0]
            done_generating = False
            def callback(x):
                nonlocal done_generating
                if done_generating:
                    return
                buffer.append(tokenizer.decode([period_id] + x.tolist())[1:])
                if x.item() == tokenizer.eos_id():
                    done_generating = True
                if len(buffer) == 4 or done_generating:
                    print(''.join(buffer), end='', flush=True)
                    buffer.clear()
                # print(, end='', flush=True)
        else:
            callback = lambda x : x
        t0 = time.perf_counter()
        import contextlib
        if (i != num_samples - 1 or not profile) or (use_tp and rank != 0):
            prof = contextlib.nullcontext()
        else:
            torch.profiler._utils._init_for_cuda_graphs()
            prof = torch.profiler.profile()
        with prof:
            y, metrics = generate(
                model,
                encoded,
                max_new_tokens,
                batch_size=batch_size,
                draft_model=draft_model,
                speculate_k=speculate_k,
                interactive=interactive,
                callback=callback,
                temperature=temperature,
                top_k=top_k,
            )
            aggregate_metrics['accept_counts'].append(metrics['accept_counts'])
        if i == -1:
            print(f"Compilation time: {time.perf_counter() - t0:.2f} seconds")
            continue
        if hasattr(prof, "export_chrome_trace"):
            if use_tp:
                prof.export_chrome_trace(f"{profile}_rank_{rank}.json")
            else:
                prof.export_chrome_trace(f"{profile}.json")
        device_sync(device=device) # MKG
        t = time.perf_counter() - t0

        if not interactive:
            # Just displaying the first generation
            if batch_size > 1:
                print("Only displaying the first generation of the batch")
            print(tokenizer.decode(y[0].tolist()))
        else:
            print()
        tokens_generated = y.size(-1) - prompt_length
        generated_tokens_sec = tokens_generated / t
        aggregate_metrics['tokens_per_sec'].append(generated_tokens_sec)
        print(f"Time for inference {i + 1}: {t:.02f} sec total, {generated_tokens_sec:.02f} tokens/sec")
        print(f"Bandwidth achieved: {model_size * generated_tokens_sec / 1e9:.02f} GB/s")
        total_tokens_sec = y.numel() / t
        print(f"FLOPS achieved: {params * total_tokens_sec * 2 / 1e12:.02f} TF/s")
        print()
    print("==========")
    if is_speculative:
        counts_aggregated = [sum(i) for i in zip(*aggregate_metrics['accept_counts'])]
        acceptance_probs = [i/sum(counts_aggregated) for i in counts_aggregated]
        print(f"Acceptance probs: {acceptance_probs}")
        print(f"Mean Accepted: {sum([idx * i for idx, i in enumerate(counts_aggregated)])/sum(counts_aggregated)}")

    print(f"Batch Size: {batch_size}")
    print(f"Prompt Length: {prompt_length}")
    print(f"Generated tokens: {max_new_tokens}")
    print(f"Average tokens/sec: {torch.mean(torch.tensor(aggregate_metrics['tokens_per_sec'])).item():.2f}")
    print(f"Memory used: {torch.cuda.max_memory_reserved() / 1e9:.02f} GB")


if __name__ == '__main__':
    import argparse
    parser = argparse.ArgumentParser(description='Your CLI description.')

    def int_or_str(x):
        try:
            return int(x)
        except:
            return x

    parser.add_argument('--prompt', type=int_or_str, default="Hello, my name is", help="Input prompt. If it's an integer, will instead generate a synthetic prompt.")
    parser.add_argument('--interactive', action='store_true', help='Whether to launch in interactive mode')
    parser.add_argument('--num_samples', type=int, default=5, help='Number of samples.')
    parser.add_argument('--max_new_tokens', type=int, default=200, help='Maximum number of new tokens.')
    parser.add_argument('--batch_size', type=int, default=1, help='Batch size to benchmark with')
    parser.add_argument('--top_k', type=int, default=200, help='Top-k for sampling.')
    parser.add_argument('--temperature', type=float, default=0.8, help='Temperature for sampling.')
    parser.add_argument('--checkpoint_path', type=Path, default=Path("checkpoints/meta-Transformer/Transformer-2-7b-chat-hf/model.pth"), help='Model checkpoint path.')
    parser.add_argument('--compile', action='store_true', help='Whether to compile the model.')
    parser.add_argument('--compile_prefill', action='store_true', help='Whether to compile the prefill (improves prefill perf, but higher compile times)')
    parser.add_argument('--profile', type=Path, default=None, help='Profile path.')
    parser.add_argument('--speculate_k', type=int, default=5, help='Speculative execution depth.')
    parser.add_argument('--draft_checkpoint_path', type=Path, default=None, help='Draft checkpoint path.')
    parser.add_argument('--device', type=str, default=default_device, help='Device to use')

    args = parser.parse_args()
    main(
        args.prompt, args.interactive, args.num_samples, args.max_new_tokens, args.batch_size, args.top_k,
        args.temperature, args.checkpoint_path, args.compile, args.compile_prefill, args.profile, args.draft_checkpoint_path,
        args.speculate_k, args.device
    )<|MERGE_RESOLUTION|>--- conflicted
+++ resolved
@@ -81,7 +81,6 @@
     block_mask = create_block_mask(causal_mask, 1, 1, model.max_seq_length, model.max_seq_length, device="cuda")
     new_tokens, new_probs = [], []
     for i in range(num_new_tokens):
-<<<<<<< HEAD
         next_token, next_prob = decode_one_token(
             model, cur_token, input_pos, block_mask, **sampling_kwargs
         )
@@ -89,18 +88,7 @@
         new_tokens.append(next_token.clone())
         callback(new_tokens[-1])
         new_probs.append(next_prob.clone())
-        cur_token = next_token.view(1, -1)
-=======
-        with torch.backends.cuda.sdp_kernel(enable_flash=False, enable_mem_efficient=False, enable_math=True): # Actually better for Inductor to codegen attention here
-            next_token, next_prob = decode_one_token(
-                model, cur_token, input_pos, **sampling_kwargs
-            )
-            input_pos += 1
-            new_tokens.append(next_token.clone())
-            callback(new_tokens[-1])
-            new_probs.append(next_prob.clone())
-            cur_token = next_token.clone()
->>>>>>> 61c193da
+        cur_token = next_token.clone()
 
     return new_tokens, new_probs
 
@@ -193,15 +181,10 @@
             draft_model.setup_caches(max_batch_size=batch_size, max_seq_length=max_seq_length)
 
     # create an empty tensor of the expected final shape and fill in the current tokens
-<<<<<<< HEAD
-    empty = torch.empty(T_buf, dtype=dtype, device=device)
-    empty[:T] = prompt
-=======
-    empty = torch.empty(batch_size, T_new, dtype=dtype, device=device)
+    empty = torch.empty(batch_size, T_buf, dtype=dtype, device=device)
     # We are just making the same prompt for every batch
     prompt = prompt.view(1, -1).repeat(batch_size, 1)
     empty[:, :T] = prompt
->>>>>>> 61c193da
     seq = empty
     input_pos = torch.arange(0, T, device=device)
 
@@ -230,13 +213,8 @@
             input_pos = input_pos + num_added
             next_token = next_tokens[-1]
     else:
-<<<<<<< HEAD
-        generated_tokens, _ = decode_n_tokens(model, next_token.view(1, -1), input_pos, max_new_tokens - 1, callback=callback, **sampling_kwargs)
-        seq[T + 1:T_new] = torch.cat(generated_tokens)
-=======
         generated_tokens, _ = decode_n_tokens(model, next_token.view(batch_size, -1), input_pos, max_new_tokens - 1, callback=callback, **sampling_kwargs)
-        seq[:, T + 1:] = torch.cat(generated_tokens, dim=-1)
->>>>>>> 61c193da
+        seq[:, T + 1:T_new] = torch.cat(generated_tokens, dim=-1)
 
     generate_stats = {
         'accept_counts': accept_counts
