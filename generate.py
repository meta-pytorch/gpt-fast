--- conflicted
+++ resolved
@@ -332,19 +332,12 @@
         tokens = [tokenizer.bos_id()] + tokens
     return torch.tensor(tokens, dtype=torch.int, device=device)
 
-<<<<<<< HEAD
-def _load_model(checkpoint_path, device, precision, use_tp, **kwargs):
-    use_cuda = 'cuda' in device
-    with torch.device('meta'):
-        model = Transformer.from_name(checkpoint_path.parent.name, **kwargs)
-=======
 def _load_model(checkpoint_path, device, precision, use_tp, model_name: str = None, **kwargs):
     use_cuda = 'cuda' in device
     with torch.device('meta'):
         if model_name is None:
             model_name = checkpoint_path.parent.name
         model = Transformer.from_name(model_name, **kwargs)
->>>>>>> 958ee2da
 
     if "int8" in str(checkpoint_path):
         print("Using int8 weight-only quantization!")
@@ -414,11 +407,8 @@
     compile: bool = True,
     compile_prefill: bool = False,
     sdpa: Optional[str] = None,
-<<<<<<< HEAD
-=======
     enable_flash: bool = False,
     enable_mem_efficient: bool = False,
->>>>>>> 958ee2da
     profile: Optional[Path] = None,
     draft_checkpoint_path: Optional[Path] = None,
     draft_early_exit: Optional[int] = None,
@@ -459,17 +449,10 @@
 
     print("Loading model ...")
     t0 = time.time()
-<<<<<<< HEAD
-    model = _load_model(checkpoint_path, device, precision, use_tp, early_exit=early_exit if self_speculative else -1, sdpa=sdpa, chai_activate=chai_activate)
+    model = _load_model(checkpoint_path, device, precision, use_tp, model_name=model_name, early_exit=early_exit if self_speculative else -1, sdpa=sdpa, chai_activate=chai_activate)
 
     if is_speculative:
         draft_model = _load_model(draft_checkpoint_path, device, precision, use_tp, sdpa=sdpa, chai_activate=chai_activate)
-=======
-    model = _load_model(checkpoint_path, device, precision, use_tp, model_name=model_name, early_exit=early_exit if self_speculative else -1, sdpa=sdpa)
-
-    if is_speculative:
-        draft_model = _load_model(draft_checkpoint_path, device, precision, use_tp, sdpa=sdpa)
->>>>>>> 958ee2da
         if draft_early_exit is not None and draft_early_exit > -1:
             draft_model.layers = draft_model.layers[0:draft_early_exit]
             draft_model.num_layers = draft_early_exit
@@ -482,15 +465,6 @@
     device_sync(device=device) # MKG
     print(f"Time to load model: {time.time() - t0:.02f} seconds")
 
-<<<<<<< HEAD
-    tokenizer = get_tokenizer(tokenizer_path, checkpoint_path)
-
-    encoded = encode_tokens(tokenizer, prompts[0] if isinstance(prompts, List) else prompts, bos=True, device=device)
-    prompt_length = encoded.size(0)
-    if chai_activate:
-        assert prompt_length >= 6, "Min Prompt size should be 6"
-
-=======
     tokenizer = get_tokenizer(tokenizer_path, checkpoint_path.parent.name if model_name is None else model_name)
 
     if stop_words:
@@ -508,7 +482,6 @@
         stop_words_ids = [torch.tensor(stop_word_ids, device=device) for stop_word_ids in stop_words_ids]
         stop_words_to_compare = torch.nn.utils.rnn.pad_sequence([ids.flip(dims=[0]) for ids in stop_words_ids], batch_first=True).flip(dims=[1])
     eos_id = torch.tensor([tokenizer.eos_id()], device=device)
->>>>>>> 958ee2da
 
     torch.manual_seed(1234)
     model_size = _get_model_size(model)
@@ -549,16 +522,6 @@
 
     for i in range(start, num_samples):
         device_sync(device=device) # MKG
-<<<<<<< HEAD
-        if i >= 0 and (interactive or isinstance(prompts, List)):
-            prompt = prompts[i] if isinstance(prompts, List) else input("What is your prompt? ")
-            if is_chat:
-                prompt = f"{B_INST} {prompt.strip()} {E_INST}"
-            encoded = encode_tokens(tokenizer, prompt, bos=True, device=device)
-            prompt_length = encoded.size(0)
-            if chai_activate:
-                assert prompt_length >= 6, "Min Prompt size should be 6"
-=======
         if i >= 0:
             if interactive:
                 prompt = input("What is your prompt? ")
@@ -570,7 +533,8 @@
         max_seq_len_check = max(max_seq_len_check, len(prompt))
         encoded = encode_tokens(tokenizer, prompt, bos=True, device=device)
         prompt_length = encoded.size(0)
->>>>>>> 958ee2da
+        if chai_activate:
+            assert prompt_length >= 6, "Min Prompt size should be 6"
 
         if interactive and i >= 0:
             buffer = []
@@ -744,7 +708,6 @@
     parser.add_argument('--enable_flash', action='store_true', help='Whether to enable flash attention')
     parser.add_argument('--enable_mem_efficient', action='store_true', help='Whether to enable memory efficient attention')
     parser.add_argument('--profile', type=Path, default=None, help='Profile path.')
-    parser.add_argument('--sdpa', type=str, help='Implementation type for scaled dot product attention')
     parser.add_argument('--speculate_k', type=int, default=5, help='Speculative execution depth.')
     parser.add_argument('--draft_checkpoint_path', type=Path, default=None, help='Draft checkpoint path.')
     parser.add_argument('--draft_early_exit', type=int, default=None, help='Early exit layer of draft model.')
@@ -759,12 +722,7 @@
     args = parser.parse_args()
     main(
         args.prompt, args.interactive, args.num_samples, args.max_new_tokens, args.top_k, args.top_p,
-<<<<<<< HEAD
-        args.temperature, args.checkpoint_path, args.compile, args.compile_prefill, args.profile, args.sdpa, args.draft_checkpoint_path, args.draft_early_exit,
-        args.speculate_k, args.self_speculative, args.early_exit, args.chai_activate, args.device, args.log_file,
-=======
         args.temperature, args.checkpoint_path, args.compile, args.compile_prefill, args.sdpa, args.enable_flash, args.enable_mem_efficient,
         args.profile, args.draft_checkpoint_path, args.draft_early_exit,
-        args.speculate_k, args.self_speculative, args.early_exit, args.device, args.log_results, args.log_generations, args.model_name, args.stop_words, args.max_seq_len,
->>>>>>> 958ee2da
+        args.speculate_k, args.self_speculative, args.early_exit, args.chai_activate, args.device, args.log_results, args.log_generations, args.model_name, args.stop_words, args.max_seq_len,
     )